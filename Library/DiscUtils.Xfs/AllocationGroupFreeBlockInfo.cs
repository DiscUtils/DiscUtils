//
// Copyright (c) 2016, Bianco Veigel
// Copyright (c) 2017, Timo Walter
//
// Permission is hereby granted, free of charge, to any person obtaining a
// copy of this software and associated documentation files (the "Software"),
// to deal in the Software without restriction, including without limitation
// the rights to use, copy, modify, merge, publish, distribute, sublicense,
// and/or sell copies of the Software, and to permit persons to whom the
// Software is furnished to do so, subject to the following conditions:
//
// The above copyright notice and this permission notice shall be included in
// all copies or substantial portions of the Software.
//
// THE SOFTWARE IS PROVIDED "AS IS", WITHOUT WARRANTY OF ANY KIND, EXPRESS OR
// IMPLIED, INCLUDING BUT NOT LIMITED TO THE WARRANTIES OF MERCHANTABILITY,
// FITNESS FOR A PARTICULAR PURPOSE AND NONINFRINGEMENT. IN NO EVENT SHALL THE
// AUTHORS OR COPYRIGHT HOLDERS BE LIABLE FOR ANY CLAIM, DAMAGES OR OTHER
// LIABILITY, WHETHER IN AN ACTION OF CONTRACT, TORT OR OTHERWISE, ARISING
// FROM, OUT OF OR IN CONNECTION WITH THE SOFTWARE OR THE USE OR OTHER
// DEALINGS IN THE SOFTWARE.
//

namespace DiscUtils.Xfs
{
    using DiscUtils.Streams;
    using System;

    internal class AllocationGroupFreeBlockInfo : IByteArraySerializable
    {
        public const uint AgfMagic = 0x58414746;
        public const uint BtreeMagicOffset = 0x41425442;
        public const uint BtreeMagicCount = 0x41425443;
        /// <summary>
        /// Specifies the magic number for the AGF sector: "XAGF" (0x58414746).
        /// </summary>
        public uint Magic { get; private set; }

        /// <summary>
        /// Set to XFS_AGF_VERSION which is currently 1.
        /// </summary>
        public uint Version { get; private set; }

        /// <summary>
        /// Specifies the AG number for the sector.
        /// </summary>
        public uint SequenceNumber { get; private set; }

        /// <summary>
        /// Specifies the size of the AG in filesystem blocks. For all AGs except the last, this must be equal
        /// to the superblock's <see cref="SuperBlock.AgBlocks"/> value. For the last AG, this could be less than the
        /// <see cref="SuperBlock.AgBlocks"/> value. It is this value that should be used to determine the size of the AG.
        /// </summary>
        public uint Length { get; private set; }

        /// <summary>
        /// Specifies the block number for the root of the two free space B+trees.
        /// </summary>
        public uint[] RootBlockNumbers { get; private set; }

        public uint Spare0 { get; private set; }

        /// <summary>
        /// Specifies the level or depth of the two free space B+trees. For a fresh AG, this will be one, and
        /// the "roots" will point to a single leaf of level 0.
        /// </summary>
        public uint[] Levels;

        public uint Spare1 { get; private set; }

        /// <summary>
        /// Specifies the index of the first "free list" block.
        /// </summary>
        public uint FreeListFirst { get; private set; }

        /// <summary>
        /// Specifies the index of the last "free list" block.
        /// </summary>
        public uint FreeListLast { get; private set; }

        /// <summary>
        /// Specifies the number of blocks in the "free list".
        /// </summary>
        public uint FreeListCount { get; private set; }

        /// <summary>
        /// Specifies the current number of free blocks in the AG.
        /// </summary>
        public uint FreeBlocks { get; private set; }

        /// <summary>
        /// Specifies the number of blocks of longest contiguous free space in the AG.
        /// </summary>
        public uint Longest { get; private set; }

        /// <summary>
        /// Specifies the number of blocks used for the free space B+trees. This is only used if the
        /// XFS_SB_VERSION2_LAZYSBCOUNTBIT bit is set in <see cref="SuperBlock.Features2"/>.
        /// </summary>
        public uint BTreeBlocks { get; private set; }

        /// <summary>
        /// stores a sorted array of block offset and block counts in the leaves of the B+tree, sorted by the offset
        /// </summary>
        public BtreeHeader FreeSpaceOffset { get; private set; }

        /// <summary>
        /// stores a sorted array of block offset and block counts in the leaves of the B+tree, sorted by the count or size
        /// </summary>
        public BtreeHeader FreeSpaceCount { get; private set; }

        public Guid UniqueId { get; private set; }

        /// <summary>
        /// last write sequence
        /// </summary>
        public ulong Lsn { get; private set; }

        public uint Crc { get; private set; }

        public int Size { get; }

        private uint SbVersion { get; }

        public AllocationGroupFreeBlockInfo(SuperBlock superBlock)
        {
            SbVersion = superBlock.SbVersion;
            Size = SbVersion >= 5 ? 92 : 64;
        }

        public int ReadFrom(byte[] buffer, int offset)
        {
            Magic = EndianUtilities.ToUInt32BigEndian(buffer, offset);
            Version = EndianUtilities.ToUInt32BigEndian(buffer, offset + 0x4);
            SequenceNumber = EndianUtilities.ToUInt32BigEndian(buffer, offset + 0x8);
            Length = EndianUtilities.ToUInt32BigEndian(buffer, offset + 0xC);
            RootBlockNumbers = new uint[2];
            RootBlockNumbers[0] = EndianUtilities.ToUInt32BigEndian(buffer, offset + 0x10);
            RootBlockNumbers[1] = EndianUtilities.ToUInt32BigEndian(buffer, offset + 0x14);
            Spare0 = EndianUtilities.ToUInt32BigEndian(buffer, offset + 0x18);
            Levels = new uint[2];
<<<<<<< HEAD
            Levels[0] = EndianUtilities.ToUInt32BigEndian(buffer, offset + 0x1C);
            Levels[1] = EndianUtilities.ToUInt32BigEndian(buffer, offset + 0x20);
            Spare1 = EndianUtilities.ToUInt32BigEndian(buffer, offset + 0x24);
            FreeListFirst = EndianUtilities.ToUInt32BigEndian(buffer, offset + 0x28);
            FreeListLast = EndianUtilities.ToUInt32BigEndian(buffer, offset + 0x2C);
            FreeListCount = EndianUtilities.ToUInt32BigEndian(buffer, offset + 0x30);
            FreeBlocks = EndianUtilities.ToUInt32BigEndian(buffer, offset + 0x34);
            Longest = EndianUtilities.ToUInt32BigEndian(buffer, offset + 0x38);
            BTreeBlocks = EndianUtilities.ToUInt32BigEndian(buffer, offset + 0x3C);
=======
            Levels[0] = Utilities.ToUInt32BigEndian(buffer, offset + 0x1C);
            Levels[1] = Utilities.ToUInt32BigEndian(buffer, offset + 0x20);
            Spare1 = Utilities.ToUInt32BigEndian(buffer, offset + 0x24);
            FreeListFirst = Utilities.ToUInt32BigEndian(buffer, offset + 0x28);
            FreeListLast = Utilities.ToUInt32BigEndian(buffer, offset + 0x2C);
            FreeListCount = Utilities.ToUInt32BigEndian(buffer, offset + 0x30);
            FreeBlocks = Utilities.ToUInt32BigEndian(buffer, offset + 0x34);
            Longest = Utilities.ToUInt32BigEndian(buffer, offset + 0x38);
            BTreeBlocks = Utilities.ToUInt32BigEndian(buffer, offset + 0x3C);
            if (SbVersion >= 5)
            {
                UniqueId = Utilities.ToGuidBigEndian(buffer, offset + 0x40);
                Lsn = Utilities.ToUInt64BigEndian(buffer, offset + 0x50);
                Crc = Utilities.ToUInt32BigEndian(buffer, offset + 0x58);
            }
>>>>>>> 1f32da9c
            return Size;
        }

        public void WriteTo(byte[] buffer, int offset)
        {
            throw new NotImplementedException();
        }
    }
}
<|MERGE_RESOLUTION|>--- conflicted
+++ resolved
@@ -1,177 +1,167 @@
-//
-// Copyright (c) 2016, Bianco Veigel
-// Copyright (c) 2017, Timo Walter
-//
-// Permission is hereby granted, free of charge, to any person obtaining a
-// copy of this software and associated documentation files (the "Software"),
-// to deal in the Software without restriction, including without limitation
-// the rights to use, copy, modify, merge, publish, distribute, sublicense,
-// and/or sell copies of the Software, and to permit persons to whom the
-// Software is furnished to do so, subject to the following conditions:
-//
-// The above copyright notice and this permission notice shall be included in
-// all copies or substantial portions of the Software.
-//
-// THE SOFTWARE IS PROVIDED "AS IS", WITHOUT WARRANTY OF ANY KIND, EXPRESS OR
-// IMPLIED, INCLUDING BUT NOT LIMITED TO THE WARRANTIES OF MERCHANTABILITY,
-// FITNESS FOR A PARTICULAR PURPOSE AND NONINFRINGEMENT. IN NO EVENT SHALL THE
-// AUTHORS OR COPYRIGHT HOLDERS BE LIABLE FOR ANY CLAIM, DAMAGES OR OTHER
-// LIABILITY, WHETHER IN AN ACTION OF CONTRACT, TORT OR OTHERWISE, ARISING
-// FROM, OUT OF OR IN CONNECTION WITH THE SOFTWARE OR THE USE OR OTHER
-// DEALINGS IN THE SOFTWARE.
-//
-
-namespace DiscUtils.Xfs
-{
-    using DiscUtils.Streams;
-    using System;
-
-    internal class AllocationGroupFreeBlockInfo : IByteArraySerializable
-    {
-        public const uint AgfMagic = 0x58414746;
-        public const uint BtreeMagicOffset = 0x41425442;
-        public const uint BtreeMagicCount = 0x41425443;
-        /// <summary>
-        /// Specifies the magic number for the AGF sector: "XAGF" (0x58414746).
-        /// </summary>
-        public uint Magic { get; private set; }
-
-        /// <summary>
-        /// Set to XFS_AGF_VERSION which is currently 1.
-        /// </summary>
-        public uint Version { get; private set; }
-
-        /// <summary>
-        /// Specifies the AG number for the sector.
-        /// </summary>
-        public uint SequenceNumber { get; private set; }
-
-        /// <summary>
-        /// Specifies the size of the AG in filesystem blocks. For all AGs except the last, this must be equal
-        /// to the superblock's <see cref="SuperBlock.AgBlocks"/> value. For the last AG, this could be less than the
-        /// <see cref="SuperBlock.AgBlocks"/> value. It is this value that should be used to determine the size of the AG.
-        /// </summary>
-        public uint Length { get; private set; }
-
-        /// <summary>
-        /// Specifies the block number for the root of the two free space B+trees.
-        /// </summary>
-        public uint[] RootBlockNumbers { get; private set; }
-
-        public uint Spare0 { get; private set; }
-
-        /// <summary>
-        /// Specifies the level or depth of the two free space B+trees. For a fresh AG, this will be one, and
-        /// the "roots" will point to a single leaf of level 0.
-        /// </summary>
-        public uint[] Levels;
-
-        public uint Spare1 { get; private set; }
-
-        /// <summary>
-        /// Specifies the index of the first "free list" block.
-        /// </summary>
-        public uint FreeListFirst { get; private set; }
-
-        /// <summary>
-        /// Specifies the index of the last "free list" block.
-        /// </summary>
-        public uint FreeListLast { get; private set; }
-
-        /// <summary>
-        /// Specifies the number of blocks in the "free list".
-        /// </summary>
-        public uint FreeListCount { get; private set; }
-
-        /// <summary>
-        /// Specifies the current number of free blocks in the AG.
-        /// </summary>
-        public uint FreeBlocks { get; private set; }
-
-        /// <summary>
-        /// Specifies the number of blocks of longest contiguous free space in the AG.
-        /// </summary>
-        public uint Longest { get; private set; }
-
-        /// <summary>
-        /// Specifies the number of blocks used for the free space B+trees. This is only used if the
-        /// XFS_SB_VERSION2_LAZYSBCOUNTBIT bit is set in <see cref="SuperBlock.Features2"/>.
-        /// </summary>
-        public uint BTreeBlocks { get; private set; }
-
-        /// <summary>
-        /// stores a sorted array of block offset and block counts in the leaves of the B+tree, sorted by the offset
-        /// </summary>
-        public BtreeHeader FreeSpaceOffset { get; private set; }
-
-        /// <summary>
-        /// stores a sorted array of block offset and block counts in the leaves of the B+tree, sorted by the count or size
-        /// </summary>
-        public BtreeHeader FreeSpaceCount { get; private set; }
-
-        public Guid UniqueId { get; private set; }
-
-        /// <summary>
-        /// last write sequence
-        /// </summary>
-        public ulong Lsn { get; private set; }
-
-        public uint Crc { get; private set; }
-
-        public int Size { get; }
-
-        private uint SbVersion { get; }
-
-        public AllocationGroupFreeBlockInfo(SuperBlock superBlock)
-        {
-            SbVersion = superBlock.SbVersion;
-            Size = SbVersion >= 5 ? 92 : 64;
-        }
-
-        public int ReadFrom(byte[] buffer, int offset)
-        {
-            Magic = EndianUtilities.ToUInt32BigEndian(buffer, offset);
-            Version = EndianUtilities.ToUInt32BigEndian(buffer, offset + 0x4);
-            SequenceNumber = EndianUtilities.ToUInt32BigEndian(buffer, offset + 0x8);
-            Length = EndianUtilities.ToUInt32BigEndian(buffer, offset + 0xC);
-            RootBlockNumbers = new uint[2];
-            RootBlockNumbers[0] = EndianUtilities.ToUInt32BigEndian(buffer, offset + 0x10);
-            RootBlockNumbers[1] = EndianUtilities.ToUInt32BigEndian(buffer, offset + 0x14);
-            Spare0 = EndianUtilities.ToUInt32BigEndian(buffer, offset + 0x18);
-            Levels = new uint[2];
-<<<<<<< HEAD
-            Levels[0] = EndianUtilities.ToUInt32BigEndian(buffer, offset + 0x1C);
-            Levels[1] = EndianUtilities.ToUInt32BigEndian(buffer, offset + 0x20);
-            Spare1 = EndianUtilities.ToUInt32BigEndian(buffer, offset + 0x24);
-            FreeListFirst = EndianUtilities.ToUInt32BigEndian(buffer, offset + 0x28);
-            FreeListLast = EndianUtilities.ToUInt32BigEndian(buffer, offset + 0x2C);
-            FreeListCount = EndianUtilities.ToUInt32BigEndian(buffer, offset + 0x30);
-            FreeBlocks = EndianUtilities.ToUInt32BigEndian(buffer, offset + 0x34);
-            Longest = EndianUtilities.ToUInt32BigEndian(buffer, offset + 0x38);
-            BTreeBlocks = EndianUtilities.ToUInt32BigEndian(buffer, offset + 0x3C);
-=======
-            Levels[0] = Utilities.ToUInt32BigEndian(buffer, offset + 0x1C);
-            Levels[1] = Utilities.ToUInt32BigEndian(buffer, offset + 0x20);
-            Spare1 = Utilities.ToUInt32BigEndian(buffer, offset + 0x24);
-            FreeListFirst = Utilities.ToUInt32BigEndian(buffer, offset + 0x28);
-            FreeListLast = Utilities.ToUInt32BigEndian(buffer, offset + 0x2C);
-            FreeListCount = Utilities.ToUInt32BigEndian(buffer, offset + 0x30);
-            FreeBlocks = Utilities.ToUInt32BigEndian(buffer, offset + 0x34);
-            Longest = Utilities.ToUInt32BigEndian(buffer, offset + 0x38);
-            BTreeBlocks = Utilities.ToUInt32BigEndian(buffer, offset + 0x3C);
-            if (SbVersion >= 5)
-            {
-                UniqueId = Utilities.ToGuidBigEndian(buffer, offset + 0x40);
-                Lsn = Utilities.ToUInt64BigEndian(buffer, offset + 0x50);
-                Crc = Utilities.ToUInt32BigEndian(buffer, offset + 0x58);
-            }
->>>>>>> 1f32da9c
-            return Size;
-        }
-
-        public void WriteTo(byte[] buffer, int offset)
-        {
-            throw new NotImplementedException();
-        }
-    }
-}
+//
+// Copyright (c) 2016, Bianco Veigel
+// Copyright (c) 2017, Timo Walter
+//
+// Permission is hereby granted, free of charge, to any person obtaining a
+// copy of this software and associated documentation files (the "Software"),
+// to deal in the Software without restriction, including without limitation
+// the rights to use, copy, modify, merge, publish, distribute, sublicense,
+// and/or sell copies of the Software, and to permit persons to whom the
+// Software is furnished to do so, subject to the following conditions:
+//
+// The above copyright notice and this permission notice shall be included in
+// all copies or substantial portions of the Software.
+//
+// THE SOFTWARE IS PROVIDED "AS IS", WITHOUT WARRANTY OF ANY KIND, EXPRESS OR
+// IMPLIED, INCLUDING BUT NOT LIMITED TO THE WARRANTIES OF MERCHANTABILITY,
+// FITNESS FOR A PARTICULAR PURPOSE AND NONINFRINGEMENT. IN NO EVENT SHALL THE
+// AUTHORS OR COPYRIGHT HOLDERS BE LIABLE FOR ANY CLAIM, DAMAGES OR OTHER
+// LIABILITY, WHETHER IN AN ACTION OF CONTRACT, TORT OR OTHERWISE, ARISING
+// FROM, OUT OF OR IN CONNECTION WITH THE SOFTWARE OR THE USE OR OTHER
+// DEALINGS IN THE SOFTWARE.
+//
+
+namespace DiscUtils.Xfs
+{
+    using DiscUtils.Streams;
+    using System;
+
+    internal class AllocationGroupFreeBlockInfo : IByteArraySerializable
+    {
+        public const uint AgfMagic = 0x58414746;
+        public const uint BtreeMagicOffset = 0x41425442;
+        public const uint BtreeMagicCount = 0x41425443;
+        /// <summary>
+        /// Specifies the magic number for the AGF sector: "XAGF" (0x58414746).
+        /// </summary>
+        public uint Magic { get; private set; }
+
+        /// <summary>
+        /// Set to XFS_AGF_VERSION which is currently 1.
+        /// </summary>
+        public uint Version { get; private set; }
+
+        /// <summary>
+        /// Specifies the AG number for the sector.
+        /// </summary>
+        public uint SequenceNumber { get; private set; }
+
+        /// <summary>
+        /// Specifies the size of the AG in filesystem blocks. For all AGs except the last, this must be equal
+        /// to the superblock's <see cref="SuperBlock.AgBlocks"/> value. For the last AG, this could be less than the
+        /// <see cref="SuperBlock.AgBlocks"/> value. It is this value that should be used to determine the size of the AG.
+        /// </summary>
+        public uint Length { get; private set; }
+
+        /// <summary>
+        /// Specifies the block number for the root of the two free space B+trees.
+        /// </summary>
+        public uint[] RootBlockNumbers { get; private set; }
+
+        public uint Spare0 { get; private set; }
+
+        /// <summary>
+        /// Specifies the level or depth of the two free space B+trees. For a fresh AG, this will be one, and
+        /// the "roots" will point to a single leaf of level 0.
+        /// </summary>
+        public uint[] Levels;
+
+        public uint Spare1 { get; private set; }
+
+        /// <summary>
+        /// Specifies the index of the first "free list" block.
+        /// </summary>
+        public uint FreeListFirst { get; private set; }
+
+        /// <summary>
+        /// Specifies the index of the last "free list" block.
+        /// </summary>
+        public uint FreeListLast { get; private set; }
+
+        /// <summary>
+        /// Specifies the number of blocks in the "free list".
+        /// </summary>
+        public uint FreeListCount { get; private set; }
+
+        /// <summary>
+        /// Specifies the current number of free blocks in the AG.
+        /// </summary>
+        public uint FreeBlocks { get; private set; }
+
+        /// <summary>
+        /// Specifies the number of blocks of longest contiguous free space in the AG.
+        /// </summary>
+        public uint Longest { get; private set; }
+
+        /// <summary>
+        /// Specifies the number of blocks used for the free space B+trees. This is only used if the
+        /// XFS_SB_VERSION2_LAZYSBCOUNTBIT bit is set in <see cref="SuperBlock.Features2"/>.
+        /// </summary>
+        public uint BTreeBlocks { get; private set; }
+
+        /// <summary>
+        /// stores a sorted array of block offset and block counts in the leaves of the B+tree, sorted by the offset
+        /// </summary>
+        public BtreeHeader FreeSpaceOffset { get; private set; }
+
+        /// <summary>
+        /// stores a sorted array of block offset and block counts in the leaves of the B+tree, sorted by the count or size
+        /// </summary>
+        public BtreeHeader FreeSpaceCount { get; private set; }
+
+        public Guid UniqueId { get; private set; }
+
+        /// <summary>
+        /// last write sequence
+        /// </summary>
+        public ulong Lsn { get; private set; }
+
+        public uint Crc { get; private set; }
+
+        public int Size { get; }
+
+        private uint SbVersion { get; }
+
+        public AllocationGroupFreeBlockInfo(SuperBlock superBlock)
+        {
+            SbVersion = superBlock.SbVersion;
+            Size = SbVersion >= 5 ? 92 : 64;
+        }
+
+        public int ReadFrom(byte[] buffer, int offset)
+        {
+            Magic = EndianUtilities.ToUInt32BigEndian(buffer, offset);
+            Version = EndianUtilities.ToUInt32BigEndian(buffer, offset + 0x4);
+            SequenceNumber = EndianUtilities.ToUInt32BigEndian(buffer, offset + 0x8);
+            Length = EndianUtilities.ToUInt32BigEndian(buffer, offset + 0xC);
+            RootBlockNumbers = new uint[2];
+            RootBlockNumbers[0] = EndianUtilities.ToUInt32BigEndian(buffer, offset + 0x10);
+            RootBlockNumbers[1] = EndianUtilities.ToUInt32BigEndian(buffer, offset + 0x14);
+            Spare0 = EndianUtilities.ToUInt32BigEndian(buffer, offset + 0x18);
+            Levels = new uint[2];
+
+            Levels[0] = EndianUtilities.ToUInt32BigEndian(buffer, offset + 0x1C);
+            Levels[1] = EndianUtilities.ToUInt32BigEndian(buffer, offset + 0x20);
+            Spare1 = EndianUtilities.ToUInt32BigEndian(buffer, offset + 0x24);
+            FreeListFirst = EndianUtilities.ToUInt32BigEndian(buffer, offset + 0x28);
+            FreeListLast = EndianUtilities.ToUInt32BigEndian(buffer, offset + 0x2C);
+            FreeListCount = EndianUtilities.ToUInt32BigEndian(buffer, offset + 0x30);
+            FreeBlocks = EndianUtilities.ToUInt32BigEndian(buffer, offset + 0x34);
+            Longest = EndianUtilities.ToUInt32BigEndian(buffer, offset + 0x38);
+            BTreeBlocks = EndianUtilities.ToUInt32BigEndian(buffer, offset + 0x3C);
+            if (SbVersion >= 5)
+            {
+                UniqueId = EndianUtilities.ToGuidBigEndian(buffer, offset + 0x40);
+                Lsn = EndianUtilities.ToUInt64BigEndian(buffer, offset + 0x50);
+                Crc = EndianUtilities.ToUInt32BigEndian(buffer, offset + 0x58);
+            }
+
+            return Size;
+        }
+
+        public void WriteTo(byte[] buffer, int offset)
+        {
+            throw new NotImplementedException();
+        }
+    }
+}